--- conflicted
+++ resolved
@@ -1,8 +1,4 @@
 #!/usr/bin/env python3
 """Version information."""
 
-<<<<<<< HEAD
-__version__ = "0.1.10"
-=======
-__version__ = "0.1.12"
->>>>>>> 0cd075cd
+__version__ = "0.1.12"